--- conflicted
+++ resolved
@@ -1,14 +1,9 @@
 from __future__ import annotations
-
-<<<<<<< HEAD
-DEFAULT_TIMEOUT = 5  # Seconds before API request times out
-CN_UID_PREFIXES = ("1", "2", "5")
-=======
 from typing import Final
 
+CN_UID_PREFIXES: Final[tuple[str, ...]] = ("1", "2", "5")
 DEFAULT_TIMEOUT: Final[int] = 5  # Seconds before API request times out
 HSR_API_URL: Final[str] = "https://enka.network/api/hsr/uid/{}"
 GI_API_URL: Final[str] = "https://enka.network/api/uid/{}"
 ZZZ_API_URL: Final[str] = "https://enka.network/api/zzz/uid/{}"
-PROFILE_API_URL: Final[str] = "https://enka.network/api/profile/{}/hoyos/{}/builds/"
->>>>>>> 9def3085
+PROFILE_API_URL: Final[str] = "https://enka.network/api/profile/{}/hoyos/{}/builds/"